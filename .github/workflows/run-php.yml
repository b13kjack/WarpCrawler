--- conflicted
+++ resolved
@@ -33,15 +33,9 @@
       # 4. Set Up Git User and Email
       - name: Set Up Git User
         uses: fregante/setup-git-user@v2
-<<<<<<< HEAD
         #with:
           #name: github-actions[bot]
           #email: github-actions[bot]@users.noreply.github.com
-=======
-        with:
-          name: ''
-          email: ''
->>>>>>> 97b9cf8e
 
       # 5. Commit Changes if Any
       - name: Commit changes
